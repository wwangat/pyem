#!/usr/bin/env python
# Copyright (C) 2016 Daniel Asarnow
# University of California, San Francisco
#
# Simple program for parsing and altering Relion .star files.
# See help text and README file for more information.
#
# This program is free software: you can redistribute it and/or modify
# it under the terms of the GNU General Public License as published by
# the Free Software Foundation, either version 3 of the License, or
# (at your option) any later version.
#
# This program is distributed in the hope that it will be useful,
# but WITHOUT ANY WARRANTY; without even the implied warranty of
# MERCHANTABILITY or FITNESS FOR A PARTICULAR PURPOSE.  See the
# GNU General Public License for more details.
#
# You should have received a copy of the GNU General Public License
# along with this program.  If not, see <http://www.gnu.org/licenses/>.
from __future__ import print_function
import sys
import re
import os.path
from collections import Counter

import numpy as np
import pandas as pd
import json
from glob import glob
from math import modf
from util import rot2euler

MICROGRAPH_NAME = "rlnMicrographName"
IMAGE_NAME = "rlnImageName"
COORDS = ["rlnCoordinateX", "rlnCoordinateY"]
ORIGINS = ["rlnOriginX", "rlnOriginY"]
ANGLES = ["rlnAngleRot", "rlnAngleTilt", "rlnAnglePsi"]
CTF_PARAMS = ["rlnDefocusU", "rlnDefocusV", "rlnDefocusAngle", "rlnSphericalAberration", "rlnCtfBfactor",
              "rlnCtfScaleFactor", "rlnPhaseShift", "rlnAmplitudeContrast", "rlnCtfMaxResolution",
              "rlnCtfFigureOfMerit"]
MICROSCOPE_PARMS = ["rlnVoltage", "rlnMagnification", "rlnDetectorPixelSize"]
MICROGRAPH_COORDS = [MICROGRAPH_NAME] + COORDS
PICK_PARAMS = MICROGRAPH_COORDS + ["rlnAnglePsi", "rlnClassNumber", "rlnAutopickFigureOfMerit"]


def main(args):
    if args.info:
        args.input.append(args.output)

    star = pd.concat((parse_star(inp, keep_index=False) for inp in args.input), join="inner")

    otherstar = None

    if args.cls is not None:
        star = select_classes(star, args.cls)

    if args.info:
        if "rlnClassNumber" in star.columns:
            c = star["rlnClassNumber"].value_counts()
            print("%s particles in %d classes" % ("{:,}".format(star.shape[0]), len(c)))
<<<<<<< HEAD
            print("Class distribution:  " + ", ".join(['%s (%.2f %%)' % ("{:,}".format(i), 100.*i/c.sum()) for i in c]))
=======
            print("Class distribution:  " + ",    ".join(['%s (%.2f %%)' % ("{:,}".format(i), 100.*i/c.sum()) for i in c]))
>>>>>>> dcb5576e
        else:
            print("%s particles" % "{:,}".format(star.shape[0]))
        print("%f A/px" % calculate_apix(star))
        if "rlnMicrographName" in star.columns:
            mgraphcnt = star["rlnMicrographName"].value_counts()
            print("%d micrographs, %.3f +/- %.3f particles per micrograph" %
                  (len(mgraphcnt), np.mean(mgraphcnt), np.std(mgraphcnt)))
        return 0

    if args.drop_angles:
        star.drop(ANGLES, axis=1, inplace=True, errors="ignore")

    if args.drop_containing is not None:
        containing_fields = [f for q in args.drop_containing for f in star.columns if q in f]
        if args.invert:
            containing_fields = star.columns.difference(containing_fields)
        star.drop(containing_fields, axis=1, inplace=True, errors="ignore")

    if args.offset_group is not None:
        star["rlnGroupNumber"] += args.offset_group

    if args.subsample_micrographs is not None:
        if args.bootstrap is not None:
            print("Only particle sampling allows bootstrapping")
            return 1
        mgraphs = star["rlnMicrographName"].unique()
        if args.subsample_micrographs < 1:
            args.subsample_micrographs = max(np.round(args.subsample_micrographs * len(mgraphs)), 1)
        ind = np.random.choice(len(mgraphs), size=args.subsample_micrographs, replace=False)
        mask = star["rlnMicrographName"].isin(mgraphs[ind])
        if args.auxout is not None:
            otherstar = star.loc[~mask]
        star = star.loc[mask]

    if args.subsample is not None and args.suffix == "":
        if args.subsample < 1:
            args.subsample = np.int(max(np.round(args.subsample * star.shape[0]), 1))
        ind = np.random.choice(star.shape[0], size=args.subsample, replace=False)
        mask = star.index.isin(ind)
        if args.auxout is not None:
            otherstar = star.loc[~mask]
        star = star.loc[mask]

    if args.copy_angles is not None:
        angle_star = parse_star(args.copy_angles, keep_index=False)
        star = smart_merge(star, angle_star, fields=ANGLES)

    if args.transform is not None:
        r = np.array(json.loads(args.transform))
        star = transform_star(star, r, inplace=True)

    if args.recenter:
        star = recenter(star, inplace=True)

    if args.zero_origins:
        star = zero_origins(star, inplace=True)

    if args.copy_paths is not None:
        path_star = parse_star(args.copy_paths, keep_index=False)
        star[IMAGE_NAME] = path_star[IMAGE_NAME]

    if args.copy_ctf is not None:
        ctf_star = pd.concat((parse_star(inp, keep_index=False) for inp in glob(args.copy_ctf)), join="inner")
        star = smart_merge(star, ctf_star, CTF_PARAMS)

    if args.copy_micrograph_coordinates is not None:
        coord_star = pd.concat(
            (parse_star(inp, keep_index=False) for inp in glob(args.copy_micrograph_coordinates)), join="inner")
        star = smart_merge(star, coord_star, fields=MICROGRAPH_COORDS)

    if args.pick:
        star.drop(star.columns.difference(PICK_PARAMS), axis=1, inplace=True, errors="ignore")

    if args.subsample is not None and args.suffix != "":
        if args.subsample < 1:
            print("Specific integer sample size")
            return 1
        nsamplings = args.bootstrap if args.bootstrap is not None else star.shape[0] / np.int(args.subsample)
        inds = np.random.choice(star.shape[0], size=(nsamplings, np.int(args.subsample)),
                                replace=args.bootstrap is not None)
        for i, ind in enumerate(inds):
            write_star(os.path.join(args.output, os.path.basename(args.input[0])[:-5] + args.suffix + "_%d" % (i + 1)),
                       star.iloc[ind])

    if args.split_micrographs:
        stars = split_micrographs(star)
        for mg in stars:
            write_star(os.path.join(args.output, os.path.basename(mg)[:-4]) + args.suffix, stars[mg])
        return 0

    if args.auxout is not None and otherstar is not None:
        write_star(args.auxout, otherstar)

    if args.output is not None:
        write_star(args.output, star)
    return 0


def smart_merge(s1, s2, fields):
    key = merge_key(s1, s2)
    s2 = s2.set_index(key, drop=False)
    s1 = s1.merge(s2[s2.columns.intersection(fields)], left_on=key, right_index=True, suffixes=["_x", ""])
    x = [c for c in s1.columns if "_x" in c]
    if len(x) > 0:
        y = [c.split("_")[0] for c in s1.columns if c in x]
        s1[y] = s1[y].fillna(s1[x])
        s1 = s1.drop(x, axis=1)
    return s1.reset_index(drop=True)


def merge_key(s1, s2):
    inter = s1.columns.intersection(s2.columns)
    if inter.empty:
        return None
    if IMAGE_NAME in inter:
        c = Counter(s1[IMAGE_NAME])
        shared = sum(c[i] for i in set(s2[IMAGE_NAME]))
        if shared > s1.shape[0] * 0.5:
            return IMAGE_NAME
    mgraph_coords = inter.intersection(MICROGRAPH_COORDS)
    if MICROGRAPH_NAME in mgraph_coords:
        c = Counter(s1[MICROGRAPH_NAME])
        shared = sum(c[i] for i in set(s2[MICROGRAPH_NAME]))
        can_merge_mgraph_name = MICROGRAPH_NAME in mgraph_coords and shared > s1.shape[0] * 0.5
        if can_merge_mgraph_name and not mgraph_coords.intersection(COORDS).empty:
            return MICROGRAPH_COORDS
        elif can_merge_mgraph_name:
            return MICROGRAPH_NAME
    return None


def is_particle_star(star):
    return not star.columns.intersection([IMAGE_NAME] + COORDS).empty


def calculate_apix(star):
    return 10000.0 * star.iloc[0]['rlnDetectorPixelSize'] / star.iloc[0]['rlnMagnification']


def select_classes(star, classes):
    clsfields = [f for f in star.columns if "ClassNumber" in f]
    if len(clsfields) == 0:
        raise RuntimeError("No class labels found")
    ind = star[clsfields[0]].isin(classes)
    if not np.any(ind):
        raise RuntimeError("Specified classes have no members")
    return star.loc[ind]


def split_micrographs(star):
    gb = star.groupby("rlnMicrographName")
    stars = {}
    for g in gb:
        g[1].drop("rlnMicrographName", axis=1, inplace=True, errors="ignore")
        stars[g[0]] = g[1]
    return stars


def recenter_row(row):
    remx, offsetx = modf(row["rlnOriginX"])
    remy, offsety = modf(row["rlnOriginY"])
    offsetx = row["rlnCoordinateX"] - offsetx
    offsety = row["rlnCoordinateY"] - offsety
    return pd.Series({"rlnCoordinateX": offsetx, "rlnCoordinateY": offsety,
                      "rlnOriginX": remx, "rlnOriginY": remy})


def recenter(star, inplace=False):
    if inplace:
        newstar = star
    else:
        newstar = star.copy()
    newvals = star.apply(recenter_row, axis=1)
    newstar[COORDS + ORIGINS] = newvals[COORDS + ORIGINS]
    return newstar


def zero_origins(star, inplace=False):
    if inplace:
        newstar = star
    else:
        newstar = star.copy()
    newstar["rlnCoordinateX"] = newstar["rlnCoordinateX"] - newstar["rlnOriginX"]
    newstar["rlnCoordinateY"] = newstar["rlnCoordinateY"] - newstar["rlnOriginY"]
    newstar["rlnOriginX"] = 0
    newstar["rlnOriginY"] = 0
    return newstar


def parse_star(starfile, keep_index=True):
    headers = []
    foundheader = False
    ln = 0
    with open(starfile, 'rU') as f:
        for l in f:
            if l.startswith("_rln"):
                foundheader = True
                lastheader = True
                if keep_index:
                    head = l.rstrip()
                else:
                    head = l.split('#')[0].rstrip().lstrip('_')
                headers.append(head)
            else:
                lastheader = False
            if foundheader and not lastheader:
                break
            ln += 1
    star = pd.read_table(starfile, skiprows=ln, delimiter='\s+', header=None)
    star.columns = headers
    return star


def write_star(starfile, star, reindex=True):
    if not starfile.endswith(".star"):
        starfile += ".star"
    indexed = re.search("#\d+$", star.columns[0]) is not None  # Check first column for '#N' index.
    with open(starfile, 'w') as f:
        f.write('\n')
        f.write("data_images" + '\n')
        f.write('\n')
        f.write("loop_" + '\n')
        for i in range(len(star.columns)):
            if reindex and not indexed:  # No index present, append new, consecutive indices to each header line.
                line = star.columns[i] + " #%d \n" % (i + 1)
            elif reindex and indexed:  # Replace existing indices with new, consecutive indices.
                line = star.columns[i].split("#")[0].rstrip() + " #%d \n" % (i + 1)
            else:  # Use DataFrame column labels literally.
                line = star.columns[i] + " \n"
            line = line if line.startswith('_') else '_' + line
            f.write(line)
    star.to_csv(starfile, mode='a', sep=' ', header=False, index=False)


def transform_star(star, r, t=None, inplace=False):
    """
    Transform particle angles and origins according to a rotation
    matrix (in radians) and an optional translation vector.
    The translation may also be given as the 4th column of a 3x4 matrix.
    """
    assert (r.shape[0] == 3)
    if r.shape[1] == 4 and t is None:
        t = r[:, -1]
        r = r[:, :3]
    else:
        assert (r.shape == (3, 3))

    psi, theta, phi = rot2euler(r)

    if inplace:
        newstar = star
    else:
        newstar = star.copy()

    newstar["rlnAngleRot"] += np.rad2deg(phi)
    newstar["rlnAngleTilt"] += np.rad2deg(theta)
    newstar["rlnAnglePsi"] += np.rad2deg(psi)

    if t is not None:
        assert (len(t) == 3)
        tt = r.dot(t)
        newstar["rlnOriginX"] += tt[0]
        newstar["rlnOriginY"] += tt[1]

    return newstar


if __name__ == "__main__":
    import argparse

    parser = argparse.ArgumentParser()
    parser.add_argument("--auxout", help="Auxilliary output .star file with deselected particles",
                        type=str)
    parser.add_argument("--bootstrap", help="Sample with replacement when creating multiple outputs",
                        type=int, default=None)
    parser.add_argument("--class", help="Keep this class in output, may be passed multiple times",
                        action="append", type=int, dest="cls")
    parser.add_argument("--copy-angles",
                        help="Source for particle Euler angles (must align exactly with input .star file)",
                        type=str)
    parser.add_argument("--copy-ctf", help="Source for CTF parameters (file or quoted glob)")
    parser.add_argument("--copy-micrograph-coordinates", help="Source for micrograph paths and particle coordinates (file or quoted glob)",
                        type=str)
    parser.add_argument("--copy-paths", help="Source for particle paths (must align exactly with input .star file)",
                        type=str)
    parser.add_argument("--drop-angles", help="Drop tilt, psi and rot angles from output",
                        action="store_true")
    parser.add_argument("--drop-containing",
                        help="Drop fields containing string from output, may be passed multiple times",
                        action="append")
    parser.add_argument("--info", help="Print information about initial file",
                        action="store_true")
    parser.add_argument("--invert", help="Invert field match conditions",
                        action="store_true")
    parser.add_argument("--offset-group", help="Add fixed offset to group number",
                        type=int)
    parser.add_argument("--pick", help="Only keep fields output by Gautomatch",
                        action="store_true")
    parser.add_argument("--recenter", help="Subtract origin from coordinates, leaving subpixel information in origin",
                        action="store_true")
    parser.add_argument("--zero-origins", help="Subtract origin from coordinates and set origin to zero",
                        action="store_true")
    #    parser.add_argument("--seed", help="Seed for random number generators",
    #                        type=int)
    parser.add_argument("--split-micrographs", help="Write separate output file for each micrograph",
                        action="store_true")
    parser.add_argument("--subsample", help="Randomly subsample remaining particles",
                        type=float, metavar="N")
    parser.add_argument("--subsample-micrographs", help="Randomly subsample micrographs",
                        type=float)
    parser.add_argument("--suffix", help="Suffix for multiple output files",
                        type=str, default="")
    parser.add_argument("--transform",
                        help="Apply rotation matrix or 3x4 rotation plus translation matrix to particles (Numpy format)",
                        type=str)
    parser.add_argument("input", help="Input .star file(s) or unquoted glob", nargs="*")
    parser.add_argument("output", help="Output .star file")
    sys.exit(main(parser.parse_args()))<|MERGE_RESOLUTION|>--- conflicted
+++ resolved
@@ -22,7 +22,6 @@
 import re
 import os.path
 from collections import Counter
-
 import numpy as np
 import pandas as pd
 import json
@@ -58,11 +57,7 @@
         if "rlnClassNumber" in star.columns:
             c = star["rlnClassNumber"].value_counts()
             print("%s particles in %d classes" % ("{:,}".format(star.shape[0]), len(c)))
-<<<<<<< HEAD
-            print("Class distribution:  " + ", ".join(['%s (%.2f %%)' % ("{:,}".format(i), 100.*i/c.sum()) for i in c]))
-=======
             print("Class distribution:  " + ",    ".join(['%s (%.2f %%)' % ("{:,}".format(i), 100.*i/c.sum()) for i in c]))
->>>>>>> dcb5576e
         else:
             print("%s particles" % "{:,}".format(star.shape[0]))
         print("%f A/px" % calculate_apix(star))
